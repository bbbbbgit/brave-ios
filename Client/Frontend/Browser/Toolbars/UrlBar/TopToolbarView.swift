/* This Source Code Form is subject to the terms of the Mozilla Public
 * License, v. 2.0. If a copy of the MPL was not distributed with this
 * file, You can obtain one at http://mozilla.org/MPL/2.0/. */

import Shared
import SnapKit
import BraveShared
import Data

private struct TopToolbarViewUX {
    static let LocationPadding: CGFloat = 8
    static let SmallPadding: CGFloat = 2
    static let NormalPadding: CGFloat = 10
    static let LocationHeight: CGFloat = 34
    static let ButtonHeight: CGFloat = 44
    static let LocationContentOffset: CGFloat = 8
    static let TextFieldCornerRadius: CGFloat = 8
    static let ProgressBarHeight: CGFloat = 3
    
    static let TabsButtonRotationOffset: CGFloat = 1.5
    static let TabsButtonHeight: CGFloat = 18.0
    static let ToolbarButtonInsets = UIEdgeInsets(equalInset: NormalPadding)
}

protocol TopToolbarDelegate: class {
    func topToolbarDidPressTabs(_ topToolbar: TopToolbarView)
    func topToolbarDidPressReaderMode(_ topToolbar: TopToolbarView)
    /// - returns: whether the long-press was handled by the delegate; i.e. return `false` when the conditions for even starting handling long-press were not satisfied
    func topToolbarDidLongPressReaderMode(_ topToolbar: TopToolbarView) -> Bool
    func topToolbarDidEnterOverlayMode(_ topToolbar: TopToolbarView)
    func topToolbarDidLeaveOverlayMode(_ topToolbar: TopToolbarView)
    func topToolbarDidLongPressLocation(_ topToolbar: TopToolbarView)
    func topToolbarLocationAccessibilityActions(_ topToolbar: TopToolbarView) -> [UIAccessibilityCustomAction]?
    func topToolbarDidPressScrollToTop(_ topToolbar: TopToolbarView)
    func topToolbar(_ topToolbar: TopToolbarView, didEnterText text: String)
    func topToolbar(_ topToolbar: TopToolbarView, didSubmitText text: String)
    // Returns either (search query, true) or (url, false).
    func topToolbarDisplayTextForURL(_ url: URL?) -> (String?, Bool)
    func topToolbarDidBeginDragInteraction(_ topToolbar: TopToolbarView)
    func topToolbarDidTapBookmarkButton(_ topToolbar: TopToolbarView)
    func topToolbarDidTapBraveShieldsButton(_ topToolbar: TopToolbarView)
    func topToolbarDidTapBraveRewardsButton(_ topToolbar: TopToolbarView)
    func topToolbarDidTapMenuButton(_ topToolbar: TopToolbarView)
    
    func topToolbarDidLongPressReloadButton(_ urlBar: TopToolbarView, from button: UIButton)
    func topToolbarDidPressStop(_ urlBar: TopToolbarView)
    func topToolbarDidPressReload(_ urlBar: TopToolbarView)
}

class TopToolbarView: UIView, ToolbarProtocol {
    weak var delegate: TopToolbarDelegate?
    var helper: ToolbarHelper?
    
    // MARK: - ToolbarProtocol properties
    
    weak var tabToolbarDelegate: ToolbarDelegate?
    
    // MARK: - State
    
    var isTransitioning: Bool = false {
        didSet {
            if isTransitioning {
                // Cancel any pending/in-progress animations related to the progress bar
                self.progressBar.setProgress(1, animated: false)
                self.progressBar.alpha = 0.0
            }
        }
    }
    
    fileprivate var currentTheme: Theme?
    
    var toolbarIsShowing = false
    
    /// Overlay mode is the state where the lock/reader icons are hidden, the home panels are shown,
    /// and the Cancel button is visible (allowing the user to leave overlay mode). Overlay mode
    /// is *not* tied to the location text field's editing state; for instance, when selecting
    /// a panel, the first responder will be resigned, yet the overlay mode UI is still active.
    var inOverlayMode = false
    
    var currentURL: URL? {
        get { return locationView.url as URL? }
        
        set(newURL) {
            locationView.url = newURL
            refreshShieldsStatus()
        }
    }
    
    var contentIsSecure: Bool {
        get { return locationView.contentIsSecure }
        set { locationView.contentIsSecure = newValue }
    }
    
    // MARK: - Views
    fileprivate var locationTextField: UrlBarTextField?
    
    lazy var locationView: TabLocationView = {
        let locationView = TabLocationView()
        locationView.translatesAutoresizingMaskIntoConstraints = false
        locationView.readerModeState = ReaderModeState.unavailable
        locationView.delegate = self
        return locationView
    }()
    
    lazy var locationContainer: UIView = {
        let locationContainer = LocationContainerView()
        locationContainer.translatesAutoresizingMaskIntoConstraints = false
        locationContainer.backgroundColor = .clear
        return locationContainer
    }()
    
    let line = UIView()
    
    let tabsButton = TabsButton(top: true)
    
    fileprivate lazy var progressBar: GradientProgressBar = {
        let progressBar = GradientProgressBar()
        progressBar.clipsToBounds = false
        return progressBar
    }()
    
    fileprivate lazy var cancelButton: UIButton = {
        let cancelButton = InsetButton()
        cancelButton.setTitle(Strings.CancelButtonTitle, for: .normal)
        cancelButton.setTitleColor(BraveUX.CancelTextColor, for: .normal)
        cancelButton.accessibilityIdentifier = "topToolbarView-cancel"
        cancelButton.addTarget(self, action: #selector(didClickCancel), for: .touchUpInside)
        cancelButton.setContentCompressionResistancePriority(.required, for: .horizontal)
        cancelButton.setContentHuggingPriority(.defaultHigh, for: .horizontal)
        return cancelButton
    }()
    
    fileprivate lazy var scrollToTopButton: UIButton = {
        let button = UIButton()
        button.addTarget(self, action: #selector(tappedScrollToTopArea), for: .touchUpInside)
        return button
    }()

<<<<<<< HEAD
    var bookmarkButton = ToolbarButton(top: true)
    var forwardButton = ToolbarButton(top: true)
    var shareButton = ToolbarButton(top: true)
    var addTabButton = ToolbarButton(top: true)
    lazy var menuButton = ToolbarButton(top: true).then { //
=======
    var bookmarkButton = ToolbarButton().then {
        $0.setImage(#imageLiteral(resourceName: "menu_bookmarks").template, for: .normal)
        $0.accessibilityLabel = Strings.BookmarksMenuItem
        $0.addTarget(self, action: #selector(didClickBookmarkButton), for: .touchUpInside)
    }
    var forwardButton = ToolbarButton()
    var shareButton = ToolbarButton()
    var addTabButton = ToolbarButton()
    lazy var menuButton = ToolbarButton().then {
>>>>>>> 249de9db
        $0.contentMode = .center
        $0.accessibilityIdentifier = "topToolbarView-menuButton"
    }

    var backButton: ToolbarButton = {
        let backButton = ToolbarButton(top: true)
        backButton.accessibilityIdentifier = "TopToolbarView.backButton"
        return backButton
    }()

    lazy var actionButtons: [Themeable & UIButton] =
        [self.shareButton, self.tabsButton, self.bookmarkButton,
         self.forwardButton, self.backButton, self.menuButton].compactMap { $0 }
    
    /// Update the shields icon based on whether or not shields are enabled for this site
    func refreshShieldsStatus() {
        // Default on
        var shieldIcon = "shields-menu-icon"
        if let currentURL = currentURL {
            let isPrivateBrowsing = PrivateBrowsingManager.shared.isPrivateBrowsing
            let domain = Domain.getOrCreate(forUrl: currentURL, persistent: !isPrivateBrowsing)
            if domain.shield_allOff == 1 {
                shieldIcon = "shields-off-menu-icon"
            }
        }
        
        locationView.shieldsButton.setImage(UIImage(imageLiteralResourceName: shieldIcon), for: .normal)
    }
    
    override init(frame: CGRect) {
        super.init(frame: frame)
        commonInit()
    }
    
    required init?(coder aDecoder: NSCoder) {
        super.init(coder: aDecoder)
        commonInit()
    }
    
    private let mainStackView = UIStackView().then {
        $0.alignment = .center
        $0.spacing = 8
        $0.translatesAutoresizingMaskIntoConstraints = false
    }
    
    private let navigationStackView = UIStackView().then {
        $0.distribution = .fillEqually
        $0.translatesAutoresizingMaskIntoConstraints = false
    }
    
    private func commonInit() {
        locationContainer.addSubview(locationView)
        
        [scrollToTopButton, line, tabsButton, progressBar, cancelButton].forEach(addSubview(_:))
        addSubview(mainStackView)
        
        helper = ToolbarHelper(toolbar: self)
        setupConstraints()
        
        Preferences.General.bookmarkToolbarVisibility.observe(from: self)
        
        // Make sure we hide any views that shouldn't be showing in non-overlay mode.
        updateViewsForOverlayModeAndToolbarChanges()
    }
    
    private func setupConstraints() {
        // Buttons won't take unnecessary space and won't shrink
        actionButtons.forEach {
            $0.setContentCompressionResistancePriority(.defaultHigh, for: .horizontal)
            $0.setContentHuggingPriority(.defaultHigh, for: .horizontal)
        }
        
        // Url bar will expand while keeping space for other items on the address bar.
        locationContainer.setContentHuggingPriority(.defaultLow, for: .horizontal)
        
        locationContainer.snp.makeConstraints {
            $0.height.equalTo(TopToolbarViewUX.LocationHeight)
        }
        
        navigationStackView.addArrangedSubview(backButton)
        navigationStackView.addArrangedSubview(forwardButton)
        
        [backButton, forwardButton, bookmarkButton, tabsButton, menuButton].forEach {
            $0.contentEdgeInsets = UIEdgeInsets(top: 4, left: 8, bottom: 4, right: 8)
        }
        
        [navigationStackView, bookmarkButton, locationContainer, tabsButton, menuButton, cancelButton].forEach {
            mainStackView.addArrangedSubview($0)
        }
        
        mainStackView.setCustomSpacing(16, after: locationContainer)
        
        mainStackView.snp.makeConstraints { make in
            make.top.bottom.equalTo(self)
            make.leading.equalTo(self.safeArea.leading).inset(topToolbarPadding)
            make.trailing.equalTo(self.safeArea.trailing).inset(topToolbarPadding)
        }
        
        line.snp.makeConstraints { make in
            make.bottom.leading.trailing.equalTo(self)
            make.height.equalTo(1.0 / UIScreen.main.scale)
        }
        
        scrollToTopButton.snp.makeConstraints { make in
            make.top.equalTo(self)
            make.left.right.equalTo(self.locationContainer)
        }
        
        progressBar.snp.makeConstraints { make in
            make.top.equalTo(self.snp.bottom).inset(TopToolbarViewUX.ProgressBarHeight / 2)
            make.height.equalTo(TopToolbarViewUX.ProgressBarHeight)
            make.left.right.equalTo(self)
        }
        
        locationView.snp.makeConstraints { make in
            make.edges.equalTo(self.locationContainer)
        }
    }
    
    private var topToolbarPadding: CGFloat {
        // The only case where we want small padding is on iPads and iPhones in landscape.
        // Instead of padding we give extra tap area for buttons on the toolbar.
        if !inOverlayMode && toolbarIsShowing { return TopToolbarViewUX.SmallPadding }
        return TopToolbarViewUX.NormalPadding
    }
    
    private func updateMargins() {
        mainStackView.snp.updateConstraints {
            $0.leading.equalTo(self.safeArea.leading).inset(topToolbarPadding)
            $0.trailing.equalTo(self.safeArea.trailing).inset(topToolbarPadding)
        }
    }
    
    /// Created whenever the location bar on top is selected
    ///     it is "converted" from static to actual TextField
    private func createLocationTextField() {
        guard locationTextField == nil else { return }
        
        locationTextField = UrlBarTextField()
        
        guard let locationTextField = locationTextField else { return }
        
        locationTextField.translatesAutoresizingMaskIntoConstraints = false
        locationTextField.autocompleteDelegate = self
        locationTextField.keyboardType = .webSearch
        locationTextField.autocorrectionType = .no
        locationTextField.autocapitalizationType = .none
        locationTextField.smartDashesType = .no
        locationTextField.returnKeyType = .go
        locationTextField.clearButtonMode = .whileEditing
        locationTextField.textAlignment = .left
        locationTextField.font = UIConstants.DefaultChromeFont
        locationTextField.accessibilityIdentifier = "address"
        locationTextField.accessibilityLabel = Strings.URLBarViewLocationTextViewAccessibilityLabel
        locationTextField.attributedPlaceholder = self.locationView.placeholder
        locationContainer.addSubview(locationTextField)
        locationTextField.snp.remakeConstraints { make in
            let insets = UIEdgeInsets(top: 0, left: TopToolbarViewUX.LocationPadding,
                                      bottom: 0, right: TopToolbarViewUX.LocationPadding)
            make.edges.equalTo(self.locationView).inset(insets)
        }
        
        if let theme = currentTheme {
            // If no theme exists here, then this will be styled after parent calls `applyTheme` at a later point
            locationTextField.applyTheme(theme)
        }
    }
    
    override func becomeFirstResponder() -> Bool {
        return self.locationTextField?.becomeFirstResponder() ?? false
    }
    
    private func removeLocationTextField() {
        locationTextField?.removeFromSuperview()
        locationTextField = nil
    }
    
    // Ideally we'd split this implementation in two, one TopToolbarView with a toolbar and one without
    // However, switching views dynamically at runtime is a difficult. For now, we just use one view
    // that can show in either mode.
    func setShowToolbar(_ shouldShow: Bool) {
        toolbarIsShowing = shouldShow
        updateMargins()
        setNeedsUpdateConstraints()
        // when we transition from portrait to landscape, calling this here causes
        // the constraints to be calculated too early and there are constraint errors
        if !toolbarIsShowing {
            updateConstraintsIfNeeded()
        }
        updateViewsForOverlayModeAndToolbarChanges()
    }
    
    func updateAlphaForSubviews(_ alpha: CGFloat) {
        locationContainer.alpha = alpha
        self.alpha = alpha
    }
    
    func currentProgress() -> Float {
        return progressBar.progress
    }
    
    static let psuedoProgressValue: Float = 0.1
    
    func updateProgressBar(_ progress: Float) {
        progressBar.alpha = 1
        progressBar.isHidden = false
        progressBar.setProgress(progress, animated: !isTransitioning)
    }
    
    func hideProgressBar() {
        progressBar.isHidden = true
        progressBar.setProgress(0, animated: false)
    }
    
    func updateReaderModeState(_ state: ReaderModeState) {
        locationView.readerModeState = state
    }
    
    func setAutocompleteSuggestion(_ suggestion: String?) {
        locationTextField?.setAutocompleteSuggestion(suggestion)
    }
    
    func setLocation(_ location: String?, search: Bool) {
        guard let text = location, !text.isEmpty else {
            locationTextField?.text = location
            return
        }
        if search {
            locationTextField?.text = text
            // Not notifying when empty agrees with AutocompleteTextField.textDidChange.
            delegate?.topToolbar(self, didEnterText: text)
        } else {
            locationTextField?.setTextWithoutSearching(text)
        }
    }
    
    func enterOverlayMode(_ locationText: String?, pasted: Bool, search: Bool) {
        createLocationTextField()
        
        // Show the overlay mode UI, which includes hiding the locationView and replacing it
        // with the editable locationTextField.
        animateToOverlayState(overlayMode: true)
        
        delegate?.topToolbarDidEnterOverlayMode(self)
        
        // Bug 1193755 Workaround - Calling becomeFirstResponder before the animation happens
        // won't take the initial frame of the label into consideration, which makes the label
        // look squished at the start of the animation and expand to be correct. As a workaround,
        // we becomeFirstResponder as the next event on UI thread, so the animation starts before we
        // set a first responder.
        if pasted {
            // Clear any existing text, focus the field, then set the actual pasted text.
            // This avoids highlighting all of the text.
            self.locationTextField?.text = ""
            DispatchQueue.main.async {
                self.locationTextField?.becomeFirstResponder()
                self.setLocation(locationText, search: search)
            }
        } else {
            // Copy the current URL to the editable text field, then activate it.
            self.setLocation(locationText, search: search)
            DispatchQueue.main.async {
                self.locationTextField?.becomeFirstResponder()
            }
        }
    }
    
    func leaveOverlayMode(didCancel cancel: Bool = false) {
        if !inOverlayMode { return }
        locationTextField?.resignFirstResponder()
        animateToOverlayState(overlayMode: false, didCancel: cancel)
        delegate?.topToolbarDidLeaveOverlayMode(self)
    }
    
    private func updateViewsForOverlayModeAndToolbarChanges() {
        cancelButton.isHidden = !inOverlayMode
        progressBar.isHidden = inOverlayMode
        navigationStackView.isHidden = !toolbarIsShowing || inOverlayMode
        menuButton.isHidden = !toolbarIsShowing || inOverlayMode
        tabsButton.isHidden = !toolbarIsShowing || inOverlayMode
        locationView.contentView.isHidden = inOverlayMode
        bookmarkButton.isHidden = !Preferences.General.bookmarkToolbarVisibility.value
    }
    
    private func animateToOverlayState(overlayMode overlay: Bool, didCancel cancel: Bool = false) {
        inOverlayMode = overlay
        
        if !overlay {
            removeLocationTextField()
        }
        
        if inOverlayMode {
            [progressBar, navigationStackView, menuButton, tabsButton, locationView.contentView].forEach {
                $0?.isHidden = true
            }
            
            cancelButton.isHidden = false
        } else {
            UIView.animate(withDuration: 0.3) {
                self.updateViewsForOverlayModeAndToolbarChanges()
            }
        }
        
        updateMargins()
        layoutIfNeeded()
    }
    
    func didClickAddTab() {
        delegate?.topToolbarDidPressTabs(self)
    }
    
    @objc func didClickCancel() {
        leaveOverlayMode(didCancel: true)
    }
    
    @objc func tappedScrollToTopArea() {
        delegate?.topToolbarDidPressScrollToTop(self)
    }
    
    @objc func didClickBookmarkButton() {
        delegate?.topToolbarDidTapBookmarkButton(self)
    }
    
    @objc func didClickMenu() {
        delegate?.topToolbarDidTapMenuButton(self)
    }
    
    @objc func didClickBraveShieldsButton() {
        delegate?.topToolbarDidTapBraveShieldsButton(self)
    }
}

// MARK: - PreferencesObserver

extension TopToolbarView: PreferencesObserver {
    func preferencesDidChange(for key: String) {
        updateViewsForOverlayModeAndToolbarChanges()
    }
}

// MARK: - TabLocationViewDelegate

extension TopToolbarView: TabLocationViewDelegate {
    func tabLocationViewDidTapShieldsButton(_ urlBar: TabLocationView) {
        delegate?.topToolbarDidTapBraveShieldsButton(self)
    }
    
    func tabLocationViewDidTapRewardsButton(_ urlBar: TabLocationView) {
        delegate?.topToolbarDidTapBraveRewardsButton(self)
    }
    
    func tabLocationViewDidLongPressReaderMode(_ tabLocationView: TabLocationView) -> Bool {
        return delegate?.topToolbarDidLongPressReaderMode(self) ?? false
    }
    
    func tabLocationViewDidTapLocation(_ tabLocationView: TabLocationView) {
        guard let (locationText, isSearchQuery) = delegate?.topToolbarDisplayTextForURL(locationView.url as URL?) else { return }
        
        var overlayText = locationText
        // Make sure to use the result from topToolbarDisplayTextForURL as it is responsible for extracting out search terms when on a search page
        if let text = locationText, let url = URL(string: text), let host = url.host {
            overlayText = url.absoluteString.replacingOccurrences(of: host, with: host.asciiHostToUTF8())
        }
        enterOverlayMode(overlayText, pasted: false, search: isSearchQuery)
    }
    
    func tabLocationViewDidLongPressLocation(_ tabLocationView: TabLocationView) {
        delegate?.topToolbarDidLongPressLocation(self)
    }
    
    func tabLocationViewDidTapReload(_ tabLocationView: TabLocationView) {
        delegate?.topToolbarDidPressReload(self)
    }
    
    func tabLocationViewDidTapStop(_ tabLocationView: TabLocationView) {
        delegate?.topToolbarDidPressStop(self)
    }
    
    func tabLocationViewDidLongPressReload(_ tabLocationView: TabLocationView, from button: UIButton) {
        delegate?.topToolbarDidLongPressReloadButton(self, from: button)
        delegate?.topToolbarDidLongPressLocation(self)
    }

    func tabLocationViewDidTapReaderMode(_ tabLocationView: TabLocationView) {
        delegate?.topToolbarDidPressReaderMode(self)
    }

    func tabLocationViewLocationAccessibilityActions(_ tabLocationView: TabLocationView) -> [UIAccessibilityCustomAction]? {
        return delegate?.topToolbarLocationAccessibilityActions(self)
    }
    
    func tabLocationViewDidBeginDragInteraction(_ tabLocationView: TabLocationView) {
        delegate?.topToolbarDidBeginDragInteraction(self)
    }
}

// MARK: - AutocompleteTextFieldDelegate

extension TopToolbarView: AutocompleteTextFieldDelegate {
    func autocompleteTextFieldShouldReturn(_ autocompleteTextField: AutocompleteTextField) -> Bool {
        guard let text = locationTextField?.text else { return true }
        if !text.trimmingCharacters(in: .whitespaces).isEmpty {
            delegate?.topToolbar(self, didSubmitText: text)
            return true
        } else {
            return false
        }
    }
    
    func autocompleteTextField(_ autocompleteTextField: AutocompleteTextField, didEnterText text: String) {
        delegate?.topToolbar(self, didEnterText: text)
    }
    
    func autocompleteTextFieldDidBeginEditing(_ autocompleteTextField: AutocompleteTextField) {
        autocompleteTextField.highlightAll()
    }
    
    func autocompleteTextFieldShouldClear(_ autocompleteTextField: AutocompleteTextField) -> Bool {
        delegate?.topToolbar(self, didEnterText: "")
        return true
    }
    
    func autocompleteTextFieldDidCancel(_ autocompleteTextField: AutocompleteTextField) {
        leaveOverlayMode(didCancel: true)
    }
}

// MARK: - Themeable

extension TopToolbarView: Themeable {
    var themeableChildren: [Themeable?]? {
        return [locationView, locationTextField] + actionButtons
    }
    
    func applyTheme(_ theme: Theme) {
        styleChildren(theme: theme)
        
        // Currently do not use gradient, hence same start/end color
        progressBar.setGradientColors(startColor: theme.colors.accent, endColor: theme.colors.accent)
        currentTheme = theme
        cancelButton.setTitleColor(theme.colors.tints.header, for: .normal)
        
        backgroundColor = theme.colors.header
        line.backgroundColor = theme.colors.border
        line.alpha = theme.colors.transparencies.borderAlpha
    }
}
<|MERGE_RESOLUTION|>--- conflicted
+++ resolved
@@ -136,23 +136,15 @@
         return button
     }()
 
-<<<<<<< HEAD
-    var bookmarkButton = ToolbarButton(top: true)
+    var bookmarkButton = ToolbarButton(top: true).then {
+        $0.setImage(#imageLiteral(resourceName: "menu_bookmarks").template, for: .normal)
+        $0.accessibilityLabel = Strings.BookmarksMenuItem
+        $0.addTarget(self, action: #selector(didClickBookmarkButton), for: .touchUpInside)
+    }
     var forwardButton = ToolbarButton(top: true)
     var shareButton = ToolbarButton(top: true)
     var addTabButton = ToolbarButton(top: true)
-    lazy var menuButton = ToolbarButton(top: true).then { //
-=======
-    var bookmarkButton = ToolbarButton().then {
-        $0.setImage(#imageLiteral(resourceName: "menu_bookmarks").template, for: .normal)
-        $0.accessibilityLabel = Strings.BookmarksMenuItem
-        $0.addTarget(self, action: #selector(didClickBookmarkButton), for: .touchUpInside)
-    }
-    var forwardButton = ToolbarButton()
-    var shareButton = ToolbarButton()
-    var addTabButton = ToolbarButton()
-    lazy var menuButton = ToolbarButton().then {
->>>>>>> 249de9db
+    lazy var menuButton = ToolbarButton(top: true).then {
         $0.contentMode = .center
         $0.accessibilityIdentifier = "topToolbarView-menuButton"
     }
